--- conflicted
+++ resolved
@@ -123,10 +123,7 @@
   display: inline-block;
   margin: 0 5px;
   list-style: none;
-<<<<<<< HEAD
-=======
   padding-top: 11px;
->>>>>>> 6afcaff4
 }
 
 code .comment { color: #ddd }
